module Dataset
  # An error that will be raised when an attempt is made to load a named model
  # that doesn't exist. For example, if you do people(:jenny), and yet no
  # record was ever created with the symbolic name :jenny, this error will be
  # raised.
  #
  class RecordNotFound < StandardError
    def initialize(record_type, symbolic_name)
      super "There is no '#{record_type.name}' found for the symbolic name ':#{symbolic_name}'."
    end
  end
  
  # Whenever you use Dataset::RecordMethods, you will get finder methods in
  # your tests that help you load instances of the records you have created
  # (or named models).
  #
  #    create_record :person, :jimmy, :name => 'Jimmy'
  #    person_id(:jimmy)  => The id was captured from create_record
  #    people(:jimmy)     => The same as Jimmy.find(person_id(:jimmy))
  #
  # The methods will not exist in a test unless it utilizes a dataset (or
  # defines one itself through the block technique) that creates a record for
  # the type.
  #
  # You may also pass multiple names to these methods, which will have them
  # return an array of values.
  #
  #    people(:jimmy, :jane, :jeff)     => [<# Person :name => 'Jimmy'>, <# Person :name => 'Jane'>, <# Person :name => 'Jeff'>]
  #    person_id(:jimmy, :jane, :jeff)  => [1, 2, 3]
  #
  # NOTE the plurality of the instance finder, versus the singularity of the
  # id finder.
  #
  # == Single Table Inheritence
  #
  #    class Person < ActiveRecord::Base; end
  #    class User < Person; end
  #
  #    create_record :user, :bobby, :name => 'Bobby'
  #
  #    people(:bobby) OR users(:bobby)
  #
  module ModelFinders
    def create_finder(record_meta) # :nodoc:
      @finders_generated ||= []
      
      return if @finders_generated.include?(record_meta)
      
      record_meta.model_finder_names.each do |finder_name|
        unless instance_methods.include?(finder_name)
          define_method finder_name do |*symbolic_names|
            names = Array(symbolic_names)
            models = names.inject([]) do |c,n|
              c << dataset_session_binding.find_model(record_meta, n); c
            end
            names.size == 1 ? models.first : models
          end
        end
      end
      
      record_meta.id_finder_names.each do |finder_name|
        unless instance_methods.include?(finder_name)
          define_method finder_name do |*symbolic_names|
            names = Array(symbolic_names)
            ids = names.inject([]) do |c,n|
              c << dataset_session_binding.find_id(record_meta, n); c
            end
            names.size == 1 ? ids.first : ids
          end
        end
      end
      
      @finders_generated << record_meta
    end
  end
  
  # Any Dataset::Base subclass, dataset block, or test method in a
  # dataset-using test context (including setup/teardown/before/after) may
  # create and access models through these methods. Note that you should use
  # Dataset::ModelFinders if you can for finding your created data.
  #
  module RecordMethods
    
    # Similar to old fashioned fixtures, this will do a direct database
    # insert, without running any validations or preventing you from writing
    # attr_protected attributes. Very nice for speed, but kind of a pain if
    # you have complex structures or hard to keep right validations.
    #
    #     create_record :type, :symbolic_name, :attr1 => 'value', :attr2 => 'value', :etc => 'etc'
    #
    # The _symbolic_name_ is an optional parameter. You may replace _type_
    # with an ActiveRecord::Base subclass or anything that works with:
    #
    #    to_s.classify.constantize
    #
    # The id of the model will be a hash of the symbolic name.
    #
    def create_record(*args)
      dataset_session_binding.create_record(*args)
    end
    
    # This will instantiate your model class and assign each attribute WITHOUT
    # using mass assignment. Validations will be run. Very nice for complex
    # structures or hard to keep right validations, but potentially a bit
    # slower, since it runs through all that ActiveRecord code.
    #
    #     create_model :type, :symbolic_name, :attr1 => 'value', :attr2 => 'value', :etc => 'etc'
    #
    # The _symbolic_name_ is an optional parameter. You may replace _type_
    # with an ActiveRecord::Base subclass or anything that works with:
    #
    #    to_s.classify.constantize
    #
    # The id of the record will be kept from the instance that is saved.
    #
    def create_model(*args)
      dataset_session_binding.create_model(*args)
    end
    
    # Dataset will track each of the records it creates by symbolic name to
    # id. When you need the id of a record, there is no need to go to the
    # database.
    #
    #    find_id :person, :bobby    => 23425234
    #
    # You may pass one name or many, with many returning an Array of ids.
    #
    def find_id(*args)
      dataset_session_binding.find_id(*args)
    end
    
    # Dataset will track each of the records it creates by symbolic name to
    # id. When you need an instance of a record, the stored id will be used to
    # do the fastest lookup possible: Person.find(23425234).
    #
    #    find_model :person, :bobby    => <#Person :id => 23425234, :name => 'Bobby'>
    #
    # You may pass one name or many, with many returning an Array of
    # instances.
    #
    def find_model(*args)
      dataset_session_binding.find_model(*args)
    end
    
    # This is a great help when you want to create records in a custom helper
    # method, then make it and maybe things associated to it available to
    # tests through the Dataset::ModelFinders.
    #
    #    thingy = create_very_complex_thingy_and_stuff
    #    name_model thingy, :thingy_bob
    #    name_model thingy.part, :thingy_part
    #
    # In tests:
    #
    #    thingies(:thingy_bob)
    #    parts(:thingy_part)
    #
    def name_model(*args)
      dataset_session_binding.name_model(*args)
    end
    
    # Converts string names into symbols for use in naming models
    # 
    #     name_to_sym 'my name' => :my_name
    #     name_to_sym 'BObama'  => :b_obama
    # 
    def name_to_sym(name)
      dataset_session_binding.name_to_sym(name)
    end
  end
  
  class SessionBinding # :nodoc:
    attr_reader :database, :parent_binding
    attr_reader :model_finders, :record_methods
    attr_reader :block_variables
    
    def initialize(database_or_parent_binding)
      @id_cache = Hash.new {|h,k| h[k] = {}}
      @record_methods = new_record_methods_module
      @model_finders = new_model_finders_module
      @block_variables = Hash.new
      
      case database_or_parent_binding
      when Dataset::SessionBinding
        @parent_binding = database_or_parent_binding
        @database = parent_binding.database
        @model_finders.module_eval { include database_or_parent_binding.model_finders }
        @block_variables.update(database_or_parent_binding.block_variables)
      else 
        @database = database_or_parent_binding
      end
    end
    
    def copy_block_variables(dataset_block)
      dataset_block.instance_variables.each do |name|
        self.block_variables[name] = dataset_block.instance_variable_get(name)
      end
    end
    
    def create_model(record_type, *args)
      insert(Dataset::Record::Model, record_type, *args)
    end
    
    def create_record(record_type, *args)
      insert(Dataset::Record::Fixture, record_type, *args)
    end
    
    def find_id(record_type_or_meta, symbolic_name)
      record_meta = record_meta_for_type(record_type_or_meta)
      if local_id = @id_cache[record_meta.id_cache_key][symbolic_name]
        local_id
      elsif !parent_binding.nil?
        parent_binding.find_id record_meta, symbolic_name
      else
        raise RecordNotFound.new(record_meta, symbolic_name)
      end
    end
    
    def find_model(record_type_or_meta, symbolic_name)
      record_meta = record_meta_for_type(record_type_or_meta)
      if local_id = @id_cache[record_meta.id_cache_key][symbolic_name]
        record_meta.record_class.find local_id
      elsif !parent_binding.nil?
        parent_binding.find_model record_meta, symbolic_name
      else
        raise RecordNotFound.new(record_meta, symbolic_name)
      end
    end
    
    def install_block_variables(target)
      block_variables.each do |k,v|
        target.instance_variable_set(k,v)
      end
    end
    
    def name_model(record, symbolic_name)
      record_meta = database.record_meta(record.class)
      @model_finders.create_finder(record_meta)
      @id_cache[record_meta.id_cache_key][symbolic_name] = record.id
      record
    end
    
<<<<<<< HEAD
    def record_meta_for_type(record_type)
      record_type.is_a?(Record::Meta) ? record_type : begin
        record_class = resolve_record_class(record_type)
        database.record_meta(record_class)
      end
=======
    def name_to_sym(name)
      return nil if name.nil?
      name.to_s.underscore.gsub("'", "").gsub("\"", "").gsub(" ", "_").to_sym
>>>>>>> 85f6a4ec
    end
    
    protected
      def insert(dataset_record_class, record_type, *args)
        symbolic_name, attributes = extract_creation_arguments args
        record_meta  = record_meta_for_type(record_type)
        record       = dataset_record_class.new(record_meta, attributes, symbolic_name, self)
        return_value = nil
        
        @model_finders.create_finder(record_meta)
        ActiveRecord::Base.silence do
          return_value = record.create
          @id_cache[record_meta.id_cache_key][symbolic_name] = record.id
        end
        return_value
      end
      
      def extract_creation_arguments(arguments)
        if arguments.size == 2 && arguments.last.kind_of?(Hash)
          arguments
        elsif arguments.size == 1 && arguments.last.kind_of?(Hash)
          [nil, arguments.last]
        elsif arguments.size == 1 && arguments.last.kind_of?(Symbol)
          [arguments.last, Hash.new]
        else
          [nil, Hash.new]
        end
      end
      
      def new_model_finders_module
        mod = Module.new
        dataset_binding = self
        mod.module_eval do
          define_method :dataset_session_binding do
            dataset_binding
          end
        end
        mod.extend ModelFinders
        mod
      end
      
      def new_record_methods_module
        mod = Module.new do
          include RecordMethods
        end
        dataset_binding = self
        mod.module_eval do
          define_method :dataset_session_binding do
            dataset_binding
          end
        end
        mod
      end
      
      def resolve_record_class(record_type)
        case record_type
        when Symbol
          resolve_record_class record_type.to_s.singularize.camelize
        when Class
          record_type
        when String
          record_type.constantize
        end
      end
  end
end<|MERGE_RESOLUTION|>--- conflicted
+++ resolved
@@ -162,7 +162,7 @@
     # Converts string names into symbols for use in naming models
     # 
     #     name_to_sym 'my name' => :my_name
-    #     name_to_sym 'BObama'  => :b_obama
+    #     name_to_sym 'RPaul'  => :r_paul
     # 
     def name_to_sym(name)
       dataset_session_binding.name_to_sym(name)
@@ -240,17 +240,15 @@
       record
     end
     
-<<<<<<< HEAD
     def record_meta_for_type(record_type)
       record_type.is_a?(Record::Meta) ? record_type : begin
         record_class = resolve_record_class(record_type)
         database.record_meta(record_class)
       end
-=======
+    end
+    
     def name_to_sym(name)
-      return nil if name.nil?
-      name.to_s.underscore.gsub("'", "").gsub("\"", "").gsub(" ", "_").to_sym
->>>>>>> 85f6a4ec
+      name.to_s.underscore.gsub("'", "").gsub("\"", "").gsub(" ", "_").to_sym if name
     end
     
     protected
